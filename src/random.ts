import type { RNG } from './rng'
import type { SeedOrRNG } from './types'
import { bates } from './distributions/bates'
import { bernoulli } from './distributions/bernoulli'
import { binomial } from './distributions/binomial'
import { exponential } from './distributions/exponential'
import { geometric } from './distributions/geometric'
import { irwinHall } from './distributions/irwin-hall'
import { logNormal } from './distributions/log-normal'
import { normal } from './distributions/normal'
import { pareto } from './distributions/pareto'
import { poisson } from './distributions/poisson'
import { uniform } from './distributions/uniform'
import { uniformBoolean } from './distributions/uniform-boolean'
import { uniformInt } from './distributions/uniform-int'
import { MathRandomRNG } from './generators/math-random'
import { createRNG } from './utils'

/**
 * Distribution function
 */
type IDistFn<R> = (random: Random, ...argv: any) => R

/**
 * Distribution
 */
type IDist<R> = () => R

/**
 * Keyed cache entry
 */
interface ICacheEntry<T> {
  key: string
  distribution: () => T
}

/**
 * Seedable random number generator supporting many common distributions.
 *
 * @name Random
 * @class
 *
 * @param {RNG|function|string|number} [rng=Math.random] - Underlying random number generator or a seed for the default PRNG. Defaults to `Math.random`.
 */
export class Random {
  protected _rng!: RNG
  protected _cache: {
    [k: string]: ICacheEntry<any>
  } = {}

  constructor(seedOrRNG: SeedOrRNG = new MathRandomRNG()) {
    this._rng = createRNG(seedOrRNG)
  }

  /**
   * @member {RNG} rng - Underlying pseudo-random number generator.
   */
  get rng() {
    return this._rng
  }

  /**
   * Creates a new `Random` instance, optionally specifying parameters to
   * set a new seed.
   */
  clone(seedOrRNG: SeedOrRNG = this.rng.clone()): Random {
    return new Random(seedOrRNG)
  }

  /**
   * Sets the underlying pseudorandom number generator.
   *
   * @example
   * ```ts
   * import random from 'random'
   *
   * random.use('example-seed')
   * // or
   * random.use(Math.random)
   * ```
   */
  use(seedOrRNG: SeedOrRNG) {
    this._rng = createRNG(seedOrRNG)
    this._cache = {}
  }

  // --------------------------------------------------------------------------
  // Uniform utility functions
  // --------------------------------------------------------------------------

  /**
   * Convenience wrapper around `this.rng.next()`
   *
   * Returns a floating point number in [0, 1).
   *
   * @return {number}
   */
  next(): number {
    return this._rng.next()
  }

  /**
   * Samples a uniform random floating point number, optionally specifying
   * lower and upper bounds.
   *
   * Convenience wrapper around `random.uniform()`
   *
   * @param {number} [min=0] - Lower bound (float, inclusive)
   * @param {number} [max=1] - Upper bound (float, exclusive)
   */
  float(min?: number, max?: number): number {
    return this.uniform(min, max)()
  }

  /**
   * Samples a uniform random integer, optionally specifying lower and upper
   * bounds.
   *
   * Convenience wrapper around `random.uniformInt()`
   *
   * @param {number} [min=0] - Lower bound (integer, inclusive)
   * @param {number} [max=1] - Upper bound (integer, inclusive)
   */
  int(min?: number, max?: number): number {
    return this.uniformInt(min, max)()
  }

  /**
   * Samples a uniform random integer, optionally specifying lower and upper
   * bounds.
   *
   * Convenience wrapper around `random.uniformInt()`
   *
   * @alias `random.int`
   *
   * @param {number} [min=0] - Lower bound (integer, inclusive)
   * @param {number} [max=1] - Upper bound (integer, inclusive)
   */
  integer(min?: number, max?: number): number {
    return this.uniformInt(min, max)()
  }

  /**
   * Samples a uniform random boolean value.
   *
   * Convenience wrapper around `random.uniformBoolean()`
   *
   * @alias `random.boolean`
   */
  bool(): boolean {
    return this.uniformBoolean()()
  }

  /**
   * Samples a uniform random boolean value.
   *
<<<<<<< HEAD
   * Convenience wrapper around `random.uniformBoolean()`
   *
   * @return {boolean}
=======
   * Convence wrapper around `random.uniformBoolean()`
>>>>>>> 0f909b43
   */
  boolean(): boolean {
    return this.uniformBoolean()()
  }

  /**
   * Returns an item chosen uniformly at random from the given array.
   *
   * Convenience wrapper around `random.uniformInt()`
   *
   * @param {Array<T>} [array] - Input array
   */
  choice<T>(array: Array<T>): T | undefined {
    if (!Array.isArray(array)) {
      throw new TypeError(
        `Random.choice expected input to be an array, got ${typeof array}`
      )
    }

    const length = array.length

    if (length > 0) {
      const index = this.uniformInt(0, length - 1)()
      return array[index]
    } else {
      return undefined
    }
  }
  /**
   * Returns a shuffled copy of the given array.
   *
   * @param {Array<T>} [array] - Input array
   * @return {Array<T>}
   */
  shuffle<T>(array: Array<T>): Array<T> {
    if (!Array.isArray(array)) {
      throw new TypeError(
        `Random.shuffle expected input to be an array, got ${typeof array}`
      )
    }
    const copy = [...array]
    ShuffleInPlace(this.rng, copy)
    return copy
  }
  /**
   * Generates a thunk which returns shuffled copies of the given array.
   *
   * @param {Array<T>} [array] - Input array
   * @return {function}
   */
  shuffler<T>(array: Array<T>): () => Array<T> {
    if (!Array.isArray(array)) {
      throw new TypeError(
        `Random.shuffler expected input to be an array, got ${typeof array}`
      )
    }
    const gen = this.rng
    const copy = [...array]
    return () => {
      ShuffleInPlace(gen, copy)
      return [...copy]
    }
  }
  // --------------------------------------------------------------------------
  // Uniform distributions
  // --------------------------------------------------------------------------

  /**
   * Generates a [Continuous uniform distribution](https://en.wikipedia.org/wiki/Uniform_distribution_(continuous)).
   *
   * @param {number} [min=0] - Lower bound (float, inclusive)
   * @param {number} [max=1] - Upper bound (float, exclusive)
   */
  uniform(min?: number, max?: number): IDist<number> {
    return this._memoize<number>('uniform', uniform, min, max)
  }

  /**
   * Generates a [Discrete uniform distribution](https://en.wikipedia.org/wiki/Discrete_uniform_distribution).
   *
   * @param {number} [min=0] - Lower bound (integer, inclusive)
   * @param {number} [max=1] - Upper bound (integer, inclusive)
   */
  uniformInt(min?: number, max?: number): IDist<number> {
    return this._memoize<number>('uniformInt', uniformInt, min, max)
  }

  /**
   * Generates a [Discrete uniform distribution](https://en.wikipedia.org/wiki/Discrete_uniform_distribution),
   * with two possible outcomes, `true` or `false.
   *
   * This method is analogous to flipping a coin.
   */
  uniformBoolean(): IDist<boolean> {
    return this._memoize<boolean>('uniformBoolean', uniformBoolean)
  }

  // --------------------------------------------------------------------------
  // Normal distributions
  // --------------------------------------------------------------------------

  /**
   * Generates a [Normal distribution](https://en.wikipedia.org/wiki/Normal_distribution).
   *
   * @param {number} [mu=0] - Mean
   * @param {number} [sigma=1] - Standard deviation
   */
  normal(mu?: number, sigma?: number): IDist<number> {
    return normal(this, mu, sigma)
  }

  /**
   * Generates a [Log-normal distribution](https://en.wikipedia.org/wiki/Log-normal_distribution).
   *
   * @param {number} [mu=0] - Mean of underlying normal distribution
   * @param {number} [sigma=1] - Standard deviation of underlying normal distribution
   */
  logNormal(mu?: number, sigma?: number): IDist<number> {
    return logNormal(this, mu, sigma)
  }

  // --------------------------------------------------------------------------
  // Bernoulli distributions
  // --------------------------------------------------------------------------

  /**
   * Generates a [Bernoulli distribution](https://en.wikipedia.org/wiki/Bernoulli_distribution).
   *
   * @param {number} [p=0.5] - Success probability of each trial.
   */
  bernoulli(p?: number): IDist<number> {
    return bernoulli(this, p)
  }

  /**
   * Generates a [Binomial distribution](https://en.wikipedia.org/wiki/Binomial_distribution).
   *
   * @param {number} [n=1] - Number of trials.
   * @param {number} [p=0.5] - Success probability of each trial.
   */
  binomial(n?: number, p?: number): IDist<number> {
    return binomial(this, n, p)
  }

  /**
   * Generates a [Geometric distribution](https://en.wikipedia.org/wiki/Geometric_distribution).
   *
   * @param {number} [p=0.5] - Success probability of each trial.
   */
  geometric(p?: number): IDist<number> {
    return geometric(this, p)
  }

  // --------------------------------------------------------------------------
  // Poisson distributions
  // --------------------------------------------------------------------------

  /**
   * Generates a [Poisson distribution](https://en.wikipedia.org/wiki/Poisson_distribution).
   *
   * @param {number} [lambda=1] - Mean (lambda > 0)
   */
  poisson(lambda?: number): IDist<number> {
    return poisson(this, lambda)
  }

  /**
   * Generates an [Exponential distribution](https://en.wikipedia.org/wiki/Exponential_distribution).
   *
   * @param {number} [lambda=1] - Inverse mean (lambda > 0)
   */
  exponential(lambda?: number): IDist<number> {
    return exponential(this, lambda)
  }

  // --------------------------------------------------------------------------
  // Misc distributions
  // --------------------------------------------------------------------------

  /**
   * Generates an [Irwin Hall distribution](https://en.wikipedia.org/wiki/Irwin%E2%80%93Hall_distribution).
   *
   * @param {number} [n=1] - Number of uniform samples to sum (n >= 0)
   */
  irwinHall(n?: number): IDist<number> {
    return irwinHall(this, n)
  }

  /**
   * Generates a [Bates distribution](https://en.wikipedia.org/wiki/Bates_distribution).
   *
   * @param {number} [n=1] - Number of uniform samples to average (n >= 1)
   */
  bates(n?: number): IDist<number> {
    return bates(this, n)
  }

  /**
   * Generates a [Pareto distribution](https://en.wikipedia.org/wiki/Pareto_distribution).
   *
   * @param {number} [alpha=1] - Alpha
   */
  pareto(alpha?: number): IDist<number> {
    return pareto(this, alpha)
  }

  // --------------------------------------------------------------------------
  // Internal
  // --------------------------------------------------------------------------

  /**
   * Memoizes distributions to ensure they're only created when necessary.
   *
   * Returns a thunk which that returns independent, identically distributed
   * samples from the specified distribution.
   *
   * @internal
   *
   * @param {string} label - Name of distribution
   * @param {function} getter - Function which generates a new distribution
   * @param {...*} args - Distribution-specific arguments
   */
  protected _memoize<T>(
    label: string,
    getter: IDistFn<any>,
    ...args: any[]
  ): IDist<T> {
    // return getter(this, ...args)
    const key = `${args.join(';')}`
    let value = this._cache[label]

    if (value === undefined || value.key !== key) {
      value = {
        key,
        distribution: getter(this, ...args)
      }
      this._cache[label] = value
    }

    return value.distribution
  }
}

// Helper function
function ShuffleInPlace<T>(gen: RNG, array: Array<T>) {
  for (let i = array.length - 1; i > 0; i -= 1) {
    const j = Math.floor(gen.next() * (i + 1))
    const tmp = array[i]
    array[i] = array[j] as T
    array[j] = tmp as T
  }
}

export default new Random()<|MERGE_RESOLUTION|>--- conflicted
+++ resolved
@@ -154,13 +154,7 @@
   /**
    * Samples a uniform random boolean value.
    *
-<<<<<<< HEAD
    * Convenience wrapper around `random.uniformBoolean()`
-   *
-   * @return {boolean}
-=======
-   * Convence wrapper around `random.uniformBoolean()`
->>>>>>> 0f909b43
    */
   boolean(): boolean {
     return this.uniformBoolean()()
